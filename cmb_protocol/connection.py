import math
import trio

from collections import namedtuple
from abc import ABC

from cmb_protocol.coding import Decoder, RAPTORQ_HEADER_SIZE
from cmb_protocol.constants import MAXIMUM_TRANSMISSION_UNIT, calculate_number_of_blocks, calculate_block_size
from cmb_protocol.helpers import calculate_time_elapsed
from cmb_protocol.packets import RequestResourceFlags, RequestResource, AckBlock, NackBlock, AckOppositeRange, Data, \
    Error, ErrorCode, Packet, Feedback

# called s in TFRC, in bytes
from cmb_protocol.trio_util import Timer

SEGMENT_SIZE = Packet.PACKET_TYPE_SIZE + Data.HEADER_SIZE + RAPTORQ_HEADER_SIZE + MAXIMUM_TRANSMISSION_UNIT


class Connection(ABC):
    """
    Abstract connection which immediately shuts down after receiving a packet
    """

    def __init__(self, shutdown, spawn, send):
        """
        :param shutdown: function for notifying the receiving loop to shut down this connection
        :param spawn:    function for spawning background tasks
        :param send:     async function for sending a packet to the remote peer
        """
        self._shutdown = shutdown
        self._spawn = spawn
        self._send = send

    async def handle_packet(self, packet):
        """
        Called by the receiving loop upon packet receipt.
        The loop should await this method to propagate back pressure.
        If this method needs to do anything else other than responding with a packet,
        it should spawn a background task.
        :param packet:  the received packet
        """
        self.shutdown()

    def shutdown(self):
        self._shutdown()

    def spawn(self, async_func, *args, **kwargs):
        self._spawn(async_func, *args, **kwargs)

    async def send(self, packet):
        await self._send(packet)


class ClientSideConnection(Connection):
    def __init__(self, shutdown, spawn, send, write_blocks, resource_id, reverse):
        """
        :param shutdown:     cf. Connection
        :param spawn:        cf. Connection
        :param send:         cf. Connection
        :param write_blocks: async function for writing a consecutive range of block to the output
        :param resource_id:  the id of the resource
        :param reverse:      bool whether this connection should request the blocks in reverse order
        """
        super().__init__(shutdown, spawn, send)
        self.write_blocks = write_blocks
        self.resource_id = resource_id
        self.reverse = reverse

        _, resource_length = self.resource_id
        last_block_id = calculate_number_of_blocks(resource_length) - 1

        self.stop_after_block_id = 0 if self.reverse else last_block_id
        self.offset = last_block_id if self.reverse else 0

        self.decoders = dict()  # block_id -> decoder

        self.spawn(self.init_protocol)

    async def init_protocol(self):
        flags = RequestResourceFlags.REVERSE if self.reverse else RequestResourceFlags.NONE
        resource_request = RequestResource(flags=flags,
                                           resource_id=self.resource_id,
                                           block_offset=self.offset)
        await self.send(resource_request)

    async def handle_data(self, packet):
        recent = packet.block_id <= self.offset if self.reverse else packet.block_id >= self.offset
        if recent:
            if packet.block_id not in self.decoders:
                _, resource_length = self.resource_id
                block_size = calculate_block_size(resource_length, packet.block_id)
                self.decoders[packet.block_id] = Decoder(block_size, MAXIMUM_TRANSMISSION_UNIT)

            # TODO: decode only if we have enough packets
            decoded = self.decoders[packet.block_id].decode([packet.fec_data])

            if decoded:
                # TODO: blocks could be decoded out of order
                self.offset += -1 if self.reverse else 1
                if self.stop_after_block_id == packet.block_id:
                    self.shutdown()
                await self.write_blocks(packet.block_id, [decoded])

    async def handle_error(self, packet):
        # TODO: error handling?
        self.shutdown()

    async def handle_packet(self, packet):
        """
        Called by the receiving loop upon packet receipt.
        cf. Connection
        """
        if isinstance(packet, Data):
            await self.handle_data(packet)
        elif isinstance(packet, Error):
            await self.handle_error(packet)

    async def send_stop(self, stop_at_block_id):
        """
        Called by the higher order protocol instance after receiving blocks from the opposing connection
        :param stop_at_block_id: the block id at which the transmission should stop
        """
        current, new = self.stop_after_block_id, stop_at_block_id + 1 if self.reverse else stop_at_block_id - 1
        recent = current <= new if self.reverse else current >= new
        if recent:
            self.stop_after_block_id = new
            finished = self.offset <= stop_at_block_id if self.reverse else self.offset >= stop_at_block_id
            if finished:
                self.shutdown()
            await self.send(AckOppositeRange(stop_at_block_id=stop_at_block_id))


class ReceiveRateSet:
    Entry = namedtuple('RecvSetEntry', ['timestamp', 'value'])

    def __init__(self):
        self.entries = [self.Entry(timestamp=0, value=math.inf)]

    def halve(self):
        self.entries = [(timestamp, recv / 2) for timestamp, recv in self.entries]

    def maximize(self, receive_rate, timestamp):
<<<<<<< HEAD
        self._append(self.Entry(timestamp=timestamp, value=receive_rate))
        # delete initial value Infinity from X_recv_set, if it is still a member
=======
        self.entries.append(self.Entry(timestamp=timestamp, value=receive_rate))
        # delete initial value Infinity if it is still a member
>>>>>>> 0a87c740
        if self.entries[0].value == math.inf:
            del self.entries[0]
        # set the timestamp of the largest item to the current time, delete all other items
        self.entries = [self.Entry(timestamp=timestamp, value=self.max_value)]

    @property
    def max_value(self):
        return max(value for _, value in self.entries)

    def update(self, receive_rate, timestamp, rtt):
<<<<<<< HEAD
        self._append(self.Entry(timestamp=timestamp, value=receive_rate))
        # delete from X_recv_set values older than two round-trip times
=======
        self.entries.append(self.Entry(timestamp=timestamp, value=receive_rate))
        # delete values older than two round-trip times
>>>>>>> 0a87c740
        self.entries = [recv for recv in self.entries if calculate_time_elapsed(recv.timestamp, timestamp) < 2 * rtt]

    def _append(self, entry):
        self.entries.append(entry)
        if len(self.entries) > 3:
            del self.entries[:-3]


class ServerSideConnection(Connection):
    def __init__(self, shutdown, spawn, send, resource_id, encoders):
        """
        :param shutdown:     cf. Connection
        :param spawn:        cf. Connection
        :param send:         cf. Connection
        :param resource_id:  the id of the resource
        :param encoders:     ordered dict (block_id -> encoder), ordered by block_id asc
        """
        super().__init__(shutdown, spawn, send)
        self.resource_id = resource_id
        self.encoders = encoders
        self.connected = False
        self.reverse = None
        self.stop_at_block_id = None
        self.initial_timestamp = trio.current_time()

        # TFRC parameters, RFC 5348 Section 4.2
        self.allowed_sending_rate = SEGMENT_SIZE  # X, in bytes per second
        self.initial_allowed_sending_rate = None
        self.time_last_doubled = 0  # tld, during slow-start, in seconds
        self.rtt = None  # R
        self.received_initial_feedback = False
        # list of tuples with timestamp in seconds and estimated receive rate at the receiver
        self.recv_set = ReceiveRateSet()
        self.loss_event_rate = 0

        self.no_feedback_timer = Timer(self.spawn)
        self.no_feedback_timer.add_listener(self.handle_no_feedback_timer_expired)
        self.no_feedback_timer.reset(2)  # in seconds

    def shutdown(self):
        self.no_feedback_timer.clear_listeners()
        super().shutdown()

    def handle_no_feedback_timer_expired(self):
        pass

    @property
    def current_timestamp(self):  # in seconds
        return calculate_time_elapsed(self.initial_timestamp, trio.current_time())

    def update_rtt(self, timestamp, delay):  # timestamp in seconds, delay in seconds
        r_sample = calculate_time_elapsed(timestamp, self.current_timestamp) - delay
        q = 0.9
        self.rtt = r_sample if self.rtt is None else q * self.rtt + (1 - q) * r_sample

    async def handle_feedback(self, packet):
        # RFC 5348 Section 4.3
        delay, timestamp, receive_rate, loss_event_rate = packet.delay / 1000, packet.timestamp / 1000, \
                                                          packet.receive_rate, packet.loss_event_rate
        self.update_rtt(timestamp, delay)
        previous_loss_event_rate, self.loss_event_rate = self.loss_event_rate, loss_event_rate
        rto = max(4 * self.rtt, 2 * SEGMENT_SIZE / self.allowed_sending_rate)

        if not self.received_initial_feedback:
            # RFC 5348 Section 4.2
            self.received_initial_feedback = True
            w_init = min(4 * SEGMENT_SIZE, max(2 * SEGMENT_SIZE, 4380))
            self.initial_allowed_sending_rate = self.allowed_sending_rate = w_init / self.rtt
            self.time_last_doubled = self.current_timestamp
        else:
            # RFC 5348 Section 4.3
            t_mbi = 64  # maximum backoff interval in seconds
            recv_limit = None
            if False:  # TODO: calculate condition
                if previous_loss_event_rate < loss_event_rate:  # TODO: regard NACKs as well
                    self.recv_set.halve()
                    receive_rate *= 0.85
                    self.recv_set.maximize(receive_rate, self.current_timestamp)
                    recv_limit = self.recv_set.max_value
                else:
                    self.recv_set.maximize(receive_rate, self.current_timestamp)
                    recv_limit = self.recv_set.max_value
            else:
                self.recv_set.update(receive_rate, self.current_timestamp, self.rtt)
                recv_limit = 2 * self.recv_set.max_value

            if loss_event_rate > 0:
                bps = SEGMENT_SIZE / self.rtt * math.sqrt(2 * loss_event_rate / 3) + (rto * (3 * math.sqrt(3 * loss_event_rate / 8) * loss_event_rate * (1 + 32 * loss_event_rate ** 2)))
                self.allowed_sending_rate = max(min(bps, recv_limit), SEGMENT_SIZE / t_mbi)
            elif self.current_timestamp - self.time_last_doubled >= self.rtt:
                self.allowed_sending_rate = max(min(2 * self.allowed_sending_rate, recv_limit), self.initial_allowed_sending_rate)
                self.time_last_doubled = self.current_timestamp

        # TODO: for oscillation: cf. RFC 5348 Section 4.5

        self.set_no_feedback_timer(rto)

    async def handle_request_resource(self, packet):
        if self.resource_id != packet.resource_id:
            await self.send(Error(ErrorCode.RESOURCE_NOT_FOUND))
            self.shutdown()
        elif not self.connected:
            self.reverse = packet.flags is RequestResourceFlags.REVERSE
            self.connected = True
            self.stop_at_block_id = -1 if self.reverse else len(self.encoders)
            self.spawn(self.send_blocks)
        else:
            pass  # already connected and sending

    async def send_blocks(self):
        sequence_number = 0
        try:
            for block_id, encoder in reversed(self.encoders.items()) if self.reverse else self.encoders.items():
                for fec_data in encoder.source_packets:
                    # check in every iteration if we have received a stop signal in the meantime
                    finished = self.stop_at_block_id >= block_id if self.reverse else self.stop_at_block_id <= block_id
                    if finished:
                        return

                    timestamp = self.current_timestamp * 1000
                    packet = Data(block_id=block_id,
                                  timestamp=timestamp,
                                  estimated_rtt=0,
                                  sequence_number=sequence_number,
                                  fec_data=fec_data)
                    sequence_number = (sequence_number + 1) % (2 ** 24)
                    await self.send(packet)
                    await trio.sleep(0.01)
        finally:
            self.shutdown()

    async def handle_ack_block(self, packet):
        pass

    async def handle_nack_block(self, packet):
        pass

    async def handle_ack_opposite_range(self, packet):
        current, new = self.stop_at_block_id, packet.stop_at_block_id
        recent = current <= new if self.reverse else current >= new
        if recent:
            self.stop_at_block_id = new

    async def handle_packet(self, packet):
        """
        Called by the receiving loop upon packet receipt.
        cf. Connection
        """
        if isinstance(packet, RequestResource):
            await self.handle_request_resource(packet)
        elif isinstance(packet, AckBlock):
            await self.handle_ack_block(packet)
        elif isinstance(packet, NackBlock):
            await self.handle_nack_block(packet)
        elif isinstance(packet, AckOppositeRange):
            await self.handle_ack_opposite_range(packet)
        elif isinstance(packet, Feedback):
            await self.handle_feedback(packet)<|MERGE_RESOLUTION|>--- conflicted
+++ resolved
@@ -140,13 +140,8 @@
         self.entries = [(timestamp, recv / 2) for timestamp, recv in self.entries]
 
     def maximize(self, receive_rate, timestamp):
-<<<<<<< HEAD
         self._append(self.Entry(timestamp=timestamp, value=receive_rate))
-        # delete initial value Infinity from X_recv_set, if it is still a member
-=======
-        self.entries.append(self.Entry(timestamp=timestamp, value=receive_rate))
         # delete initial value Infinity if it is still a member
->>>>>>> 0a87c740
         if self.entries[0].value == math.inf:
             del self.entries[0]
         # set the timestamp of the largest item to the current time, delete all other items
@@ -157,13 +152,8 @@
         return max(value for _, value in self.entries)
 
     def update(self, receive_rate, timestamp, rtt):
-<<<<<<< HEAD
         self._append(self.Entry(timestamp=timestamp, value=receive_rate))
-        # delete from X_recv_set values older than two round-trip times
-=======
-        self.entries.append(self.Entry(timestamp=timestamp, value=receive_rate))
         # delete values older than two round-trip times
->>>>>>> 0a87c740
         self.entries = [recv for recv in self.entries if calculate_time_elapsed(recv.timestamp, timestamp) < 2 * rtt]
 
     def _append(self, entry):
